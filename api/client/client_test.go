--- conflicted
+++ resolved
@@ -2,11 +2,6 @@
 
 import (
 	"context"
-<<<<<<< HEAD
-	"fmt"
-=======
-	"encoding/json"
->>>>>>> 467514ac
 	"io/ioutil"
 	"os"
 	"reflect"
